--- conflicted
+++ resolved
@@ -1,13 +1,8 @@
 <!-- markdownlint-disable -->
 # TypeScript Standards
 
-<<<<<<< HEAD
-This document defines TypeScript standards, strict mode enforcement, and development
-guidelines for Draconia Chronicles v2.0.0.
-=======
 This document defines TypeScript standards, strict mode enforcement, and development guidelines for
 Draconia Chronicles v2.0.0.
->>>>>>> c6627274
 
 ## Strict Mode Policy
 
@@ -39,11 +34,7 @@
 
 ### Policy Rationale
 
-<<<<<<< HEAD
 - **`strict: true`**: Enables all strict type checking options
-=======
-- **`strict: true`**: Enables all strict type checking options  
->>>>>>> c6627274
 - **`noImplicitAny: true`**: Prevents implicit any types that hide errors
 - **`exactOptionalPropertyTypes: true`**: Enforces precise optional property handling
 - **`noUncheckedIndexedAccess: true`**: Requires index signature safety checks
@@ -93,11 +84,6 @@
 }
 ```
 
-<<<<<<< HEAD
-
-
-=======
->>>>>>> c6627274
 #### Fail Configuration (`tsconfig.strict.should-fail.json`)
 
 ```json
