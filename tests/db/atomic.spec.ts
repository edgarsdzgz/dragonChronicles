/**
 * Atomic write operation tests
 *
 * Tests transaction consistency, kill-tab recovery, and pruning
 * functionality for the database persistence layer.
 */

import { describe, it, expect, beforeEach, afterEach } from 'vitest';
import { db, initializeDatabase, closeDatabase } from '../../packages/db/src/db.js';
import { putSaveAtomic, getActiveSave } from '../../packages/db/src/repo.js';
import { generateChecksum } from '../../packages/db/src/codec.js';
import type { SaveV1, ProfileV1 } from '../../packages/db/src/schema.v1.js';

describe('Atomic Write Operations', () => {
  beforeEach(async () => {
    // Initialize fresh database for each test
    await initializeDatabase();
  });

  afterEach(async () => {
    // Clean up database after each test
    await closeDatabase();
  });

  const createTestProfile = (id: string, name: string): ProfileV1 => ({
    id,
    name,
    createdAt: Date.now(),
    lastActive: Date.now(),
    progress: { land: 1, ward: 5, distanceM: 1000 },
    currencies: { arcana: 100, gold: 500 },
    enchants: { firepower: 2, scales: 1, tier: 1 },
    stats: { playtimeS: 3600, deaths: 3, totalDistanceM: 5000 },
    leaderboard: { highestWard: 10, fastestBossS: 120 },
    sim: { lastSimWallClock: Date.now(), bgCoveredMs: 0 },
  });

  const createTestSave = (profiles: ProfileV1[]): SaveV1 => ({
    version: 1,
    profiles,
    settings: { a11yReducedMotion: false },
  });

  describe('putSaveAtomic', () => {
    it('should write save data atomically', async () => {
      const profile = createTestProfile('test-profile-1', 'Test Dragon');
      const save = createTestSave([profile]);
<<<<<<< HEAD
      const checksum = await generateChecksum(save);

      await putSaveAtomic('test-profile-1', save, 3, checksum);
=======

      const saveId = await putSaveAtomic('test-profile-1', save);
      expect(saveId).toBeDefined();
>>>>>>> 1b255cd9

      // Verify save was written
      const savedSave = await getActiveSave('test-profile-1');
      expect(savedSave).toBeDefined();
      expect(savedSave).toEqual(save);
    });

    it('should update active profile pointer', async () => {
      const profile = createTestProfile('test-profile-1', 'Test Dragon');
      const save = createTestSave([profile]);
<<<<<<< HEAD
      const checksum = await generateChecksum(save);
=======
>>>>>>> 1b255cd9

      await putSaveAtomic('test-profile-1', save);

      // Verify save can be retrieved (indicating pointer was set)
      const savedSave = await getActiveSave('test-profile-1');
      expect(savedSave).toBeDefined();
      expect(savedSave?.profiles[0].id).toBe('test-profile-1');
    });

    it('should prune old saves to keep only 3 backups', async () => {
      const profile = createTestProfile('test-profile-1', 'Test Dragon');

      // Create 5 saves (should keep only the latest 3)
      for (let i = 0; i < 5; i++) {
        const save = createTestSave([
          {
            ...profile,
            progress: { ...profile.progress, land: i + 1 },
          },
        ]);
        const checksum = await generateChecksum(save);
        await putSaveAtomic('test-profile-1', save, checksum);
      }

      // Verify only 3 saves remain
      const saves = await db.saves.where('profileId').equals('test-profile-1').toArray();
      expect(saves).toHaveLength(3);

      // Verify the latest save is the most recent
      const latestSave = saves[saves.length - 1];
      expect(latestSave.data.profiles[0].progress.land).toBe(5);
    });

    it('should handle concurrent writes to different profiles', async () => {
      const profile1 = createTestProfile('profile-1', 'Dragon 1');
      const profile2 = createTestProfile('profile-2', 'Dragon 2');

      const save1 = createTestSave([profile1]);
      const save2 = createTestSave([profile2]);

      const checksum1 = await generateChecksum(save1);
      const checksum2 = await generateChecksum(save2);

      // Write both saves concurrently
      await Promise.all([
        putSaveAtomic('profile-1', save1, checksum1),
        putSaveAtomic('profile-2', save2, checksum2),
      ]);

      // Verify both saves were written correctly
      const savedSave1 = await getActiveSave('profile-1');
      const savedSave2 = await getActiveSave('profile-2');

      expect(savedSave1?.data).toEqual(save1);
      expect(savedSave2?.data).toEqual(save2);
    });

    it('should maintain data integrity during transaction failures', async () => {
      const profile = createTestProfile('test-profile-1', 'Test Dragon');
      const save = createTestSave([profile]);
      const checksum = await generateChecksum(save);

      // Write initial save
      await putSaveAtomic('test-profile-1', save, checksum);
      const initialSave = await getActiveSave('test-profile-1');

      // Simulate a transaction failure by closing the database
      await db.close();

      // Reopen database
      await db.open();

      // Verify data is still intact
      const recoveredSave = await getActiveSave('test-profile-1');
      expect(recoveredSave).toEqual(initialSave);
    });
  });

  describe('getActiveSave', () => {
    it('should return the most recent save for a profile', async () => {
      const profile = createTestProfile('test-profile-1', 'Test Dragon');

      // Create multiple saves
      for (let i = 0; i < 3; i++) {
        const save = createTestSave([
          {
            ...profile,
            progress: { ...profile.progress, land: i + 1 },
          },
        ]);
        const checksum = generateChecksum(save);
        await putSaveAtomic('test-profile-1', save, checksum);
      }

      const activeSave = await getActiveSave('test-profile-1');
      expect(activeSave).toBeDefined();
      expect(activeSave?.data.profiles[0].progress.land).toBe(3);
    });

    it('should return null for non-existent profile', async () => {
      const activeSave = await getActiveSave('non-existent-profile');
      expect(activeSave).toBeNull();
    });

    it('should handle profile with multiple saves correctly', async () => {
      const profile = createTestProfile('test-profile-1', 'Test Dragon');

      // Create saves with different timestamps
      const saves = [];
      for (let i = 0; i < 3; i++) {
        const save = createTestSave([
          {
            ...profile,
            lastActive: Date.now() + i * 1000, // Different timestamps
          },
        ]);
        saves.push(save);
        const checksum = generateChecksum(save);
        await putSaveAtomic('test-profile-1', save, checksum);
      }

      const activeSave = await getActiveSave('test-profile-1');
      expect(activeSave).toBeDefined();
      // Should return the save with the highest lastActive timestamp
      expect(activeSave?.data.profiles[0].lastActive).toBe(saves[2].profiles[0].lastActive);
    });
  });

  describe('Database consistency', () => {
    it('should maintain referential integrity between saves and meta tables', async () => {
      const profile = createTestProfile('test-profile-1', 'Test Dragon');
      const save = createTestSave([profile]);
      const checksum = generateChecksum(save);

      await putSaveAtomic('test-profile-1', save, checksum);

      // Verify save exists
      const saves = await db.saves.where('profileId').equals('test-profile-1').toArray();
      expect(saves).toHaveLength(1);

      // Verify meta entry exists
      const metaEntry = await db.meta.get('active_profile');
      expect(metaEntry).toBeDefined();
      expect(metaEntry?.value).toBe('test-profile-1');

      // Verify the save referenced by meta actually exists
      const referencedSave = await db.saves.get(saves[0].id!);
      expect(referencedSave).toBeDefined();
    });

    it('should handle database corruption gracefully', async () => {
      const profile = createTestProfile('test-profile-1', 'Test Dragon');
      const save = createTestSave([profile]);
      const checksum = generateChecksum(save);

      await putSaveAtomic('test-profile-1', save, checksum);

      // Simulate corruption by deleting the save but keeping the meta entry
      await db.saves.where('profileId').equals('test-profile-1').delete();

      // Should handle gracefully and return undefined
      const activeSave = await getActiveSave('test-profile-1');
      expect(activeSave).toBeUndefined();
    });
  });

  describe('W3 time accounting integration', () => {
    it('should preserve W3 time accounting fields during atomic writes', async () => {
      const profile = createTestProfile('test-profile-1', 'Test Dragon');
      const wallClock = Date.now();
      const bgCoveredMs = 5000;

      profile.sim = {
        lastSimWallClock: wallClock,
        bgCoveredMs,
      };

      const save = createTestSave([profile]);
      const checksum = generateChecksum(save);

      await putSaveAtomic('test-profile-1', save, checksum);

      const savedSave = await getActiveSave('test-profile-1');
      expect(savedSave?.data.profiles[0].sim.lastSimWallClock).toBe(wallClock);
      expect(savedSave?.data.profiles[0].sim.bgCoveredMs).toBe(bgCoveredMs);
    });

    it('should handle W3 time accounting updates correctly', async () => {
      const profile = createTestProfile('test-profile-1', 'Test Dragon');
      const save = createTestSave([profile]);
      const checksum = generateChecksum(save);

      await putSaveAtomic('test-profile-1', save, checksum);

      // Update W3 time accounting
      const updatedProfile = {
        ...profile,
        sim: {
          lastSimWallClock: Date.now(),
          bgCoveredMs: 10000,
        },
      };
      const updatedSave = createTestSave([updatedProfile]);
      const updatedChecksum = generateChecksum(updatedSave);

      await putSaveAtomic('test-profile-1', updatedSave, updatedChecksum);

      const savedSave = await getActiveSave('test-profile-1');
      expect(savedSave?.data.profiles[0].sim.bgCoveredMs).toBe(10000);
    });
  });
});<|MERGE_RESOLUTION|>--- conflicted
+++ resolved
@@ -45,15 +45,9 @@
     it('should write save data atomically', async () => {
       const profile = createTestProfile('test-profile-1', 'Test Dragon');
       const save = createTestSave([profile]);
-<<<<<<< HEAD
-      const checksum = await generateChecksum(save);
-
-      await putSaveAtomic('test-profile-1', save, 3, checksum);
-=======
 
       const saveId = await putSaveAtomic('test-profile-1', save);
       expect(saveId).toBeDefined();
->>>>>>> 1b255cd9
 
       // Verify save was written
       const savedSave = await getActiveSave('test-profile-1');
@@ -64,10 +58,6 @@
     it('should update active profile pointer', async () => {
       const profile = createTestProfile('test-profile-1', 'Test Dragon');
       const save = createTestSave([profile]);
-<<<<<<< HEAD
-      const checksum = await generateChecksum(save);
-=======
->>>>>>> 1b255cd9
 
       await putSaveAtomic('test-profile-1', save);
 
@@ -88,7 +78,7 @@
             progress: { ...profile.progress, land: i + 1 },
           },
         ]);
-        const checksum = await generateChecksum(save);
+        const checksum = generateChecksum(save);
         await putSaveAtomic('test-profile-1', save, checksum);
       }
 
@@ -108,8 +98,8 @@
       const save1 = createTestSave([profile1]);
       const save2 = createTestSave([profile2]);
 
-      const checksum1 = await generateChecksum(save1);
-      const checksum2 = await generateChecksum(save2);
+      const checksum1 = generateChecksum(save1);
+      const checksum2 = generateChecksum(save2);
 
       // Write both saves concurrently
       await Promise.all([
@@ -128,7 +118,7 @@
     it('should maintain data integrity during transaction failures', async () => {
       const profile = createTestProfile('test-profile-1', 'Test Dragon');
       const save = createTestSave([profile]);
-      const checksum = await generateChecksum(save);
+      const checksum = generateChecksum(save);
 
       // Write initial save
       await putSaveAtomic('test-profile-1', save, checksum);
@@ -167,9 +157,9 @@
       expect(activeSave?.data.profiles[0].progress.land).toBe(3);
     });
 
-    it('should return null for non-existent profile', async () => {
+    it('should return undefined for non-existent profile', async () => {
       const activeSave = await getActiveSave('non-existent-profile');
-      expect(activeSave).toBeNull();
+      expect(activeSave).toBeUndefined();
     });
 
     it('should handle profile with multiple saves correctly', async () => {
