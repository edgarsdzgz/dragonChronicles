/**
 * Enchant System Type Definitions
 *
 * This file defines the core types and interfaces for the enchant system,
 * including Firepower and Scales enchants, Soul Forging integration,
 * and location-based spending restrictions.
 */

export type EnchantType = 'firepower' | 'scales';

export type EnchantCategory = 'temporary' | 'permanent';

export type LocationType = 'draconia' | 'journey';

export interface EnchantLevel {
  current: number;
  cap: number;
  baseCap: number;
}

export interface EnchantCost {
  baseCost: number;
  growthRate: number;
  currentCost: number;
  nextCost: number;
}

export interface EnchantSystem {
  temporary: {
    firepower: number;
    scales: number;
  };
  permanent: {
    firepower: number;
    scales: number;
  };
  soulForging: {
    temporary: number; // Arcana-based soul forging (current journey only)
    permanent: number; // Soul Power-based soul forging (permanent)
  };
  effective: {
    firepower: number;
    scales: number;
    cap: number; // Effective cap = baseCap + (soulForging.temporary + soulForging.permanent) * 60
  };
}

export interface EnchantConfig {
  baseCosts: {
    firepower: number;
    scales: number;
  };
  growthRate: number; // 1.12 for geometric progression
  baseCap: number; // Base level cap before Soul Forging
  soulForgingMultiplier: number; // 60 levels per Soul Forging
  temporarySoulForgingCost: number; // 15-25× last level cost
  permanentSoulForgingCost: number; // High Soul Power cost
}

export interface EnchantPurchase {
  type: EnchantType;
  category: EnchantCategory;
  amount: number;
  cost: number;
  currency: 'arcana' | 'soul_power';
  location: LocationType;
  timestamp: number;
}

export interface EnchantTransaction {
  id: string;
  type: 'purchase' | 'soul_forging';
  enchantType?: EnchantType;
  category?: EnchantCategory;
  amount: number;
  cost: number;
  currency: 'arcana' | 'soul_power';
  location: LocationType;
  timestamp: number;
  success: boolean;
  error?: string;
}

export interface SoulForgingTransaction {
  id: string;
  type: 'temporary' | 'permanent';
  amount: number; // Number of Soul Forging levels
  cost: number;
  currency: 'arcana' | 'soul_power';
  location: LocationType;
  timestamp: number;
  success: boolean;
  error?: string;
}

export interface EnchantManager {
  readonly system: EnchantSystem;
  readonly config: EnchantConfig;
  readonly location: LocationType;

  // Core enchant management
  getEnchantLevel(_type: EnchantType, _category: EnchantCategory): number;
  getEnchantCap(_type: EnchantType): number;
  getEnchantCost(_type: EnchantType, _level: number): number;

  // Purchase operations
  purchaseEnchant(
    _type: EnchantType,
    _category: EnchantCategory,
    _amount: number,
    _currency: 'arcana' | 'soul_power',
  ): EnchantTransaction;

  // Soul Forging operations
<<<<<<< HEAD
  purchaseSoulForging(type: 'temporary' | 'permanent', amount: number): EnchantTransaction;
=======
  purchaseSoulForging(_type: 'temporary' | 'permanent', _amount: number): EnchantTransaction;
>>>>>>> 04afadfb

  // Location management
  setLocation(_location: LocationType): void;
  canSpendCurrency(_currency: 'arcana' | 'soul_power'): boolean;

  // State management
  resetTemporaryEnchants(): void;
  getTransactionHistory(): EnchantTransaction[];
  getSoulForgingHistory(): EnchantTransaction[];
}

export interface EnchantCostCalculator {
  calculateCost(_type: EnchantType, _level: number): number;
  calculateSoulForgingCost(
    _type: 'temporary' | 'permanent',
    _currentLevel: number,
    _baseCost: number,
  ): number;
  getTotalCost(_type: EnchantType, _fromLevel: number, _toLevel: number): number;
}

export interface LocationValidator {
  canPurchaseEnchant(
    _type: EnchantType,
    _category: EnchantCategory,
    _currency: 'arcana' | 'soul_power',
  ): boolean;
  canPurchaseSoulForging(
    _type: 'temporary' | 'permanent',
    _currency: 'arcana' | 'soul_power',
  ): boolean;
  validateLocation(_location: LocationType): boolean;
}

export interface EnchantAnalytics {
  totalPurchases: number;
  totalSpent: {
    arcana: number;
    soul_power: number;
  };
  averageLevel: {
    firepower: number;
    scales: number;
  };
  soulForgingStats: {
    temporary: number;
    permanent: number;
    totalCapExtension: number;
  };
  locationStats: {
    draconia: number;
    journey: number;
  };
}

export const DEFAULT_ENCHANT_CONFIG: EnchantConfig = {
  baseCosts: {
    firepower: 10,
    scales: 10,
  },
  growthRate: 1.12,
  baseCap: 100,
  soulForgingMultiplier: 60,
  temporarySoulForgingCost: 20, // 20× last level cost
  permanentSoulForgingCost: 5000, // High Soul Power cost
};

export const ENCHANT_DISPLAY_NAMES: Record<EnchantType, string> = {
  firepower: 'Firepower',
  scales: 'Scales',
};

export const ENCHANT_DESCRIPTIONS: Record<EnchantType, string> = {
  firepower: 'Increases damage dealt to enemies',
  scales: 'Increases health and damage resistance',
};

export const LOCATION_DISPLAY_NAMES: Record<LocationType, string> = {
  draconia: 'Draconia',
  journey: 'Journey',
};

export const CURRENCY_DISPLAY_NAMES: Record<'arcana' | 'soul_power', string> = {
  arcana: 'Arcana',
  soul_power: 'Soul Power',
};<|MERGE_RESOLUTION|>--- conflicted
+++ resolved
@@ -112,11 +112,7 @@
   ): EnchantTransaction;
 
   // Soul Forging operations
-<<<<<<< HEAD
-  purchaseSoulForging(type: 'temporary' | 'permanent', amount: number): EnchantTransaction;
-=======
   purchaseSoulForging(_type: 'temporary' | 'permanent', _amount: number): EnchantTransaction;
->>>>>>> 04afadfb
 
   // Location management
   setLocation(_location: LocationType): void;
